<html>
<head>
    <script>
		module = {};
<<<<<<< HEAD
	</script>
	<script src="browser-rpc/resources/reclaim-witness.min.js">
	</script>
	<script>
=======
    </script>
    <script src="/resources/reclaim-witness.min.js">
    </script>
    <script>
>>>>>>> 4a07f761
		module.exports.setupWindowRpc()
    </script>

    <script>
		function appendMemoryUsageStr(str) {
			document.getElementById('memory-usage').innerHTML += `[${new Date().toJSON()}] Memory usage: ${str}<br/>`;
		}

		function trackMemoryUsage() {
			let prevmemusage = ''
			const interval = setInterval(setMemoryUsage, 25)
			setMemoryUsage()

			async function setMemoryUsage() {
				const result = await module.exports.getCurrentMemoryUsage();
				if (prevmemusage === result.content) {
					return
				}

				appendMemoryUsageStr(result.content)
				if (!result.available) {
					clearInterval(interval)
					console.warn('Memory usage tracking is not available: ', result.content)
				} else {
					console.log('Memory usage: ', result.content)
				}

				prevmemusage = result.content
			}
		}

		if (window.location.search.includes('track-memory-usage=true')) {
			trackMemoryUsage()
		}
    </script>
</head>
<body>
<h6>
    Witness SDK RPC
</h6>

<span id='memory-usage'>
		
	</span>
</body>
</html><|MERGE_RESOLUTION|>--- conflicted
+++ resolved
@@ -2,17 +2,10 @@
 <head>
     <script>
 		module = {};
-<<<<<<< HEAD
 	</script>
 	<script src="browser-rpc/resources/reclaim-witness.min.js">
 	</script>
 	<script>
-=======
-    </script>
-    <script src="/resources/reclaim-witness.min.js">
-    </script>
-    <script>
->>>>>>> 4a07f761
 		module.exports.setupWindowRpc()
     </script>
 
