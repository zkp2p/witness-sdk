--- conflicted
+++ resolved
@@ -17,32 +17,9 @@
     /** cookie string for authentication */
     cookieStr: string
 }
-<<<<<<< HEAD
 const HOST = 'zomato-creatoros.koyeb.app'
 const HOSTPORT = `${HOST}:${DEFAULT_PORT}`
-=======
 
-// where to send the HTTP request
-const HOST = 'scrape.smartproxy.com'
-const API_URL = 'https://zomato.com/webroutes/user/orders?page=1'
-const HOSTPORT = `${HOST}:${DEFAULT_PORT}`
-
-
-// what API to call
-const METHOD = 'POST'
-const PATH = '/v1/tasks'
-
-const extractCookiesFromStr = (cookieStr: string) => {
-	const cookies = cookieStr.split(';')
-	const cookieDictArr = cookies.map(cookie => {
-		const cookieVal = cookie.substring(cookie.indexOf('=') + 1)
-		const cookieKey = cookie.split('=')[0]
-		return { ['key']: cookieKey, ['value']: cookieVal }
-	})
-	return cookieDictArr
-}
-
->>>>>>> 6e5f7e9b
 
 const zomatoOrdersEqual: Provider<ZomatoOrderParams, ZomatoLoginSecretParams> = {
 	hostPort: HOSTPORT,
@@ -70,7 +47,6 @@
 		})
 
 		const data = [
-<<<<<<< HEAD
 			`GET ${params.url} HTTP/1.1`,
 			`Host: ${HOST}`,
 			'Accept: text/html,application/xhtml+xml,application/xml;q=0.9,image/avif,image/webp,image/apng,*/*;q=0.8,application/signed-exchange;v=b3;q=0.7',
@@ -81,44 +57,20 @@
 			'\r\n',
 		].join('\r\n')
 		const cookieStartIndex = data.indexOf(secretParams.cookieStr)
-=======
-			`${METHOD} ${PATH} HTTP/1.1`,
-			`Host: ${HOST}`,
-			'accept: application/json',
-			'Content-Type: application/json',
-			'Connection: close',
-			'Authorization: Basic VTAwMDAxMTE3ODQ6cHZxZXdjSzl0cFRvM05iNTZa',
-			`Content-Length: ${payload.length}`,
-			'User-Agent: Mozilla/5.0 (Macintosh; Intel Mac OS X 13_5) AppleWebKit/537.36 (KHTML, like Gecko) Chrome/115.0.0.0 Safari/537.36',
-			'X-Smartproxy-Geo: United States',
-			`\r\n${payload}\}`
-		].join('\r\n')
-
-
-		const cookieStrStartIndex = data.indexOf(`${payload}`)
->>>>>>> 6e5f7e9b
 
 		return {
 			data,
 			redactions: [
 				{
-<<<<<<< HEAD
 					fromIndex: cookieStartIndex,
 					toIndex: cookieStartIndex + secretParams.cookieStr.length,
 				},
 			],
 		}
 	},
+
 	assertValidProviderReceipt(receipt, { userData, url }) {
-=======
-					fromIndex: cookieStrStartIndex,
-					toIndex: cookieStrStartIndex + `${payload}`.length,
-				},
-			],
-		}
-	},
-	assertValidProviderReceipt(receipt) {
->>>>>>> 6e5f7e9b
+    
 		if(receipt.hostPort !== HOSTPORT) {
 			throw new Error(`Invalid hostPort: ${receipt.hostPort}`)
 		}
