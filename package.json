--- conflicted
+++ resolved
@@ -1,10 +1,6 @@
 {
   "name": "@zkp2p/reclaim-witness-sdk",
-<<<<<<< HEAD
-  "version": "0.0.2-rc4",
-=======
   "version": "0.0.2-rc5",
->>>>>>> 4d108906
   "description": "The witness server securely intermediates internet data exchange, using TLS and zero-knowledge proofs to verify and sign user claims with minimal information disclosure.",
   "main": "lib/index",
   "scripts": {
