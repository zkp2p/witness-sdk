<<<<<<< HEAD
# Reclaim Attestor Core
=======
<div>
    <div>
        <img src="https://raw.githubusercontent.com/reclaimprotocol/.github/main/assets/banners/Attestor-Core.png"  />
    </div>
</div>
>>>>>>> 40538f39


## Getting Started

To get started with Reclaim, check out our comprehensive documentation, [Reclaim Documentation](https://docs.reclaimprotocol.org/).

For an intro to this package & how it works, check out our [Getting Started Guide](/docs/readme.md).

## Try It Out Yourself

Ready to dive in? Follow our installation guide to set up Reclaim.

[Install Reclaim](https://docs.reclaimprotocol.org/install)

## Contributing to Our Project

We're excited that you're interested in contributing to our project! Before you get started, please take a moment to review the following guidelines.

## Code of Conduct

Please read and follow our [Code of Conduct](https://github.com/reclaimprotocol/.github/blob/main/Code-of-Conduct.md) to ensure a positive and inclusive environment for all contributors.

## Security

If you discover any security-related issues, please refer to our [Security Policy](https://github.com/reclaimprotocol/.github/blob/main/SECURITY.md) for information on how to responsibly disclose vulnerabilities.

## Contributor License Agreement

Before contributing to this project, please read and sign our [Contributor License Agreement (CLA)](https://github.com/reclaimprotocol/.github/blob/main/CLA.md).

## Indie Hackers

For Indie Hackers: [Check out our guidelines and potential grant opportunities](https://github.com/reclaimprotocol/.github/blob/main/Indie-Hackers.md)

## License

This project is licensed under a [custom license](https://github.com/reclaimprotocol/.github/blob/main/LICENSE). By contributing to this project, you agree that your contributions will be licensed under its terms.

Thank you for your contributions!<|MERGE_RESOLUTION|>--- conflicted
+++ resolved
@@ -1,12 +1,9 @@
-<<<<<<< HEAD
 # Reclaim Attestor Core
-=======
 <div>
     <div>
         <img src="https://raw.githubusercontent.com/reclaimprotocol/.github/main/assets/banners/Attestor-Core.png"  />
     </div>
 </div>
->>>>>>> 40538f39
 
 
 ## Getting Started
